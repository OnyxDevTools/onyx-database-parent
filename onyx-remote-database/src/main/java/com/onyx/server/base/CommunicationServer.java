--- conflicted
+++ resolved
@@ -446,19 +446,6 @@
     }
 
     /**
-<<<<<<< HEAD
-     * Set Max Number of worker threads.  This is the threads running the request handlers
-     *
-     * @param maxThreads Number of io threads
-     * @since 1.2.0
-     */
-    public void setMaxWorkerThreads(int maxThreads) {
-        this.maxWorkerThreads = maxThreads;
-    }
-
-    /**
-=======
->>>>>>> 240dec62
      * Identify whether the application is running or not
      *
      * @return boolean value
