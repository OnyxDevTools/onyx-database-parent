package servers;

import com.onyx.application.WebDatabaseServer;
import entities.SimpleEntity;

/**
 * Created by timothy.osborn on 4/1/15.
 */
public class SampleDatabaseServer extends WebDatabaseServer
{
<<<<<<< HEAD
    public SampleDatabaseServer(String location)
    {
        super(location);
=======
    public SampleDatabaseServer(String databaseLocation)
    {
        super(databaseLocation);
>>>>>>> 240dec62
    }

    /**
     * Run Database Server
     *
     * ex:  executable /Database/Location/On/Disk 8080 admin admin
     *
     * @param args
     * @throws Exception
     */
    public static void main(String[] args) throws Exception
    {
        SampleDatabaseServer server1 = new SampleDatabaseServer("C:/Sandbox/Onyx/Tests/server.oxd");
        server1.setPort(8080);
        server1.setWebServicePort(8082);
        server1.start();

        SimpleEntity simpleEntity = new SimpleEntity();
        simpleEntity.setName("Test Name");
        simpleEntity.setSimpleId("ASDF");
        server1.getPersistenceManager().saveEntity(simpleEntity);

        server1.join();
        System.out.println("Started");
    }

}<|MERGE_RESOLUTION|>--- conflicted
+++ resolved
@@ -8,15 +8,9 @@
  */
 public class SampleDatabaseServer extends WebDatabaseServer
 {
-<<<<<<< HEAD
-    public SampleDatabaseServer(String location)
-    {
-        super(location);
-=======
     public SampleDatabaseServer(String databaseLocation)
     {
         super(databaseLocation);
->>>>>>> 240dec62
     }
 
     /**
