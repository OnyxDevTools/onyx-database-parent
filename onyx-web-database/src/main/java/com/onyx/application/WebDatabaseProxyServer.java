--- conflicted
+++ resolved
@@ -1,6 +1,5 @@
 package com.onyx.application;
 
-import com.onyx.application.impl.DatabaseServer;
 import com.onyx.cli.WebServerCommandLineParser;
 import com.onyx.persistence.factory.PersistenceManagerFactory;
 import com.onyx.persistence.factory.impl.RemotePersistenceManagerFactory;
@@ -40,11 +39,7 @@
 public class WebDatabaseProxyServer extends WebDatabaseServer
 {
 
-<<<<<<< HEAD
-    public WebDatabaseProxyServer(String databaseLocation) {
-=======
     public WebDatabaseProxyServer(@NotNull String databaseLocation) {
->>>>>>> 240dec62
         super(databaseLocation);
     }
 
@@ -58,16 +53,11 @@
      * @since 1.2.0
      */
     public static void main(String[] args) throws Exception {
-<<<<<<< HEAD
-        WebServerCommandLineParser parser = new WebServerCommandLineParser();
-        final DatabaseServer instance = parser.buildDatabaseWithCommandLineOptions(args);
-=======
 
 
         WebServerCommandLineParser parser = new WebServerCommandLineParser(args);
         final WebDatabaseServer instance = new WebDatabaseServer(parser.getDatabaseLocation());
         parser.configureDatabaseWithCommandLineOptions(instance);
->>>>>>> 240dec62
 
         instance.start();
         instance.join();
