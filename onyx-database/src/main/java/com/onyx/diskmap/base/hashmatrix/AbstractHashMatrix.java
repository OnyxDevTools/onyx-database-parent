package com.onyx.diskmap.base.hashmatrix;

import com.onyx.buffer.BufferStream;
import com.onyx.diskmap.base.DiskSkipListMap;
import com.onyx.diskmap.node.HashMatrixNode;
import com.onyx.diskmap.node.Header;
import com.onyx.diskmap.store.Store;

import java.nio.ByteBuffer;

import static com.onyx.diskmap.node.HashMatrixNode.DEFAULT_BITMAP_ITERATIONS;

/**
 * This class is responsible for the store i/o that writes and reads the hash matrix nodes.  It inherits all of the
 * disk skip list functionaltiy but, should only be responsible for the hash matrix i/o
 *
 * @param <K> Key
 * @param <V> Value
 *
 * @since 1.2.0 This was migrated from the AbstractBitMap and simplified to be only a part of an index rather than have
 *              record management
 */
abstract class AbstractHashMatrix<K, V> extends DiskSkipListMap<K, V> {

    /**
     * Constructor
     *
     * @param fileStore Storage volume for hash matrix
     * @param header Head of the data structure
     * @param detached Whether the object is detached.  If it is detached, ignore writing
     *                 values to the header
     *
     * @since 1.2.0
     */
    AbstractHashMatrix(Store fileStore, Header header, boolean detached) {
        super(fileStore, header, detached);
    }

    /**
     * Update hash matrix reference.  This will not write the entire node, it will only update one of the sub references.
     *
     * Pre-requisite, the value must be defined within the node.  It will update the cache.
     *
     * @param node Hash Matrix node.
     * @param index Index of the reference within the next[] property for a node.
     * @param value New reference value
     *
     * @since 1.2.0
     */
    @SuppressWarnings("WeakerAccess")
    public void updateHashMatrixReference(HashMatrixNode node, int index, long value) {
        node.next[index] = value;
<<<<<<< HEAD
        final ByteBuffer buffer = BufferStream.allocate(Long.BYTES);
        try {
            buffer.putLong(value);
            buffer.flip();
            fileStore.write(buffer, node.position + (Long.BYTES * index) + Long.BYTES);
=======
        final ByteBuffer buffer = BufferStream.allocateAndLimit(Long.BYTES);
        try {
            buffer.putLong(value);
            buffer.flip();
            fileStore.write(buffer, node.position + (Long.BYTES * index) + Long.BYTES + Integer.BYTES);
>>>>>>> 459f9736
        } finally {
            BufferStream.recycle(buffer);
        }
    }

    /**
     * Get Hash Matrix Node.  Return the deserialized value from the store
     *
     * @param position Position to find the node
     * @return Node retrieved from the cache or the volume
     *
     * @since 1.2.0
     */
    @SuppressWarnings("WeakerAccess")
    protected HashMatrixNode getHashMatrixNode(long position) {
        return (HashMatrixNode) fileStore.read(position, getHashMatrixNodeSize(), HashMatrixNode.class);
    }

    /**
     * Write the hash matrix node to the store.
     *
     * @param position  Position to write the node to
     * @param node Node to write to disk
     *
     * @since 1.2.0
     */
    @SuppressWarnings("WeakerAccess")
    protected void writeHashMatrixNode(long position, HashMatrixNode node) {
        fileStore.write(node, node.position);
    }

    /**
     * Get the size of a hash matrix node.
     *
     * @since 1.2.0
     * @return Number of levels + position
     */
    protected int getHashMatrixNodeSize() {
        return (Long.BYTES * (DEFAULT_BITMAP_ITERATIONS+1)) + Integer.SIZE;
    }
}<|MERGE_RESOLUTION|>--- conflicted
+++ resolved
@@ -50,19 +50,11 @@
     @SuppressWarnings("WeakerAccess")
     public void updateHashMatrixReference(HashMatrixNode node, int index, long value) {
         node.next[index] = value;
-<<<<<<< HEAD
-        final ByteBuffer buffer = BufferStream.allocate(Long.BYTES);
-        try {
-            buffer.putLong(value);
-            buffer.flip();
-            fileStore.write(buffer, node.position + (Long.BYTES * index) + Long.BYTES);
-=======
         final ByteBuffer buffer = BufferStream.allocateAndLimit(Long.BYTES);
         try {
             buffer.putLong(value);
             buffer.flip();
             fileStore.write(buffer, node.position + (Long.BYTES * index) + Long.BYTES + Integer.BYTES);
->>>>>>> 459f9736
         } finally {
             BufferStream.recycle(buffer);
         }
