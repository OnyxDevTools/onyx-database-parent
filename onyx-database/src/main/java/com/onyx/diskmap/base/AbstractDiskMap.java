package com.onyx.diskmap.base;

import com.onyx.buffer.BufferStream;
import com.onyx.diskmap.DiskMap;
import com.onyx.diskmap.node.HashMatrixNode;
import com.onyx.diskmap.node.Header;
import com.onyx.diskmap.store.Store;
import com.onyx.util.map.AbstractCompatMap;

import java.nio.ByteBuffer;
import java.util.concurrent.atomic.AtomicLong;


/**
 * Created by tosborn1 on 1/11/17.
 *
 * This class was intended to abstract some of the common actions and values that all disk data structures use.
 *
 * I kept running into various different areas of teh application I would have to update if I had to modify say a
 * header class.  I would then have to make sure I modified several different implementations.  No longer!!!
 *
 * @since 1.2.0
 *
 */
public abstract class AbstractDiskMap<K, V> extends AbstractCompatMap<K,V> implements DiskMap<K, V> {

    protected AbstractDiskMap()
    {

    }
    protected Store fileStore; // Underlying storage mechanism
    protected Header header = null;
    protected boolean detached = false;
    protected byte loadFactor = HashMatrixNode.DEFAULT_BITMAP_ITERATIONS;

    protected AbstractDiskMap(Store fileStore, Header header, boolean headless) {
        this.fileStore = fileStore;
        // Clone the header so that we do not have a cross reference
        // This was preventing WeakHashMaps from ejecting the entire map object
        this.header = new Header();
        this.header.firstNode = header.firstNode;
        this.header.position = header.position;
        this.header.recordCount = new AtomicLong(header.recordCount.get());
        this.detached = headless;
    }

    /**
     * This method will only update the record count rather than the entire header
     */
    @SuppressWarnings("WeakerAccess")
    void updateHeaderRecordCount() {
<<<<<<< HEAD
        final ByteBuffer buffer = BufferStream.allocate(Long.BYTES);
=======
        final ByteBuffer buffer = BufferStream.allocateAndLimit(Long.BYTES);
>>>>>>> 459f9736
        try {
            buffer.putLong(header.recordCount.get());
            buffer.flip();
            fileStore.write(buffer, header.position + Long.BYTES);
<<<<<<< HEAD
        } finally {
=======
        }
        finally {
>>>>>>> 459f9736
            BufferStream.recycle(buffer);
        }
    }

    /**
     * Only update the first position for a header
     *
     * @param header    Data structure header
     * @param firstNode First Node location
     */
    @SuppressWarnings("unused")
    protected void updateHeaderFirstNode(Header header, long firstNode) {
<<<<<<< HEAD
        this.header.firstNode = firstNode;
        final ByteBuffer buffer = BufferStream.allocate(Long.BYTES);
=======
        final ByteBuffer buffer = BufferStream.allocateAndLimit(Long.BYTES);
>>>>>>> 459f9736
        try {
            buffer.putLong(firstNode);
            buffer.flip();
            fileStore.write(buffer, header.position);
<<<<<<< HEAD
        } finally {
=======
        }
        finally {
>>>>>>> 459f9736
            BufferStream.recycle(buffer);
        }
    }

    /**
     * Default hashing algorithm.
     *
     * @param key Key to get the hash of
     * @return The hash value of that key.
     */
    protected int hash(final Object key) {
        if (key == null)
            return 0;
        return key.hashCode();
    }

    /**
     * Whether or not the map is empty.
     *
     * @return True if the size is 0
     * @since 1.2.0
     */
    public boolean isEmpty() {
        return longSize() == 0L;
    }

    /**
     * The size in a long value
     *
     * @return The size of the map as a long
     * @since 1.2.0
     */
    @SuppressWarnings("WeakerAccess")
    public long longSize() {
        return header.recordCount.get();
    }

    /**
     * Increment the size of the map
     *
     * @since 1.2.0
     */
    protected void incrementSize() {
        header.recordCount.addAndGet(1L);
        updateHeaderRecordCount();
    }

    /**
     * Decrement the size of the map
     *
     * @since 1.2.0
     */
    protected void decrementSize() {
        header.recordCount.decrementAndGet();
        updateHeaderRecordCount();
    }

    /**
     * Getter for file store
     * @return the file store that was assigned to this data structure
     * @since 1.0.1
     */
    @Override
    public Store getFileStore() {
        return fileStore;
    }

    /**
     * Getter for the self reference within the store
     * @return Header that was assigned to this data structure
     * @since 1.0.0
     */
    @Override
    public Header getReference() {
        return header;
    }

    /**
     * This indicates how many iterations of hash tables
     * we need to iterate through.  The higher the number the more scalable the
     * index key is.  The lower, means we have less HashMatrixNode(s) we have to create
     * thus saving disk space.  This is going to be for future use.  Still to come is a backup
     * index such as a BST if the load factor is set too small.  Currently the logic relies on a
     * linked list if there are hashCode collisions.  This should be anything other than that.
     *
     *
     * @since 1.1.1 This was not actually given relevance until v1.2.0. V1.2.0 makes this applicable when determineing its
     * scale and speed for various data sets.
     *
     * @return Load Factor. A key from 5-10.  5 is for minimum data sets and 10 is for fully scalable data sets.
     */
    @SuppressWarnings("unused")
    public int getLoadFactor()
    {
        return loadFactor;
    }

    /**
     * Helper method for getting the digits of a hash number.  This relies on it being a 10 digit number max
     *
     * @param hash Hash value
     * @return the hash value in format of an array of single digits
     */
    @SuppressWarnings("WeakerAccess")
    protected int[] getHashDigits(int hash)
    {
        hash = Math.abs(hash);
        int[] digits = new int[loadFactor];
        if(hash == 0)
            return digits;

        for (int i = loadFactor -1; i >= 0; i--)
        {
            digits[i] = hash % 10;
            hash /= 10;
        }
        return digits;
    }

}<|MERGE_RESOLUTION|>--- conflicted
+++ resolved
@@ -49,21 +49,13 @@
      */
     @SuppressWarnings("WeakerAccess")
     void updateHeaderRecordCount() {
-<<<<<<< HEAD
-        final ByteBuffer buffer = BufferStream.allocate(Long.BYTES);
-=======
         final ByteBuffer buffer = BufferStream.allocateAndLimit(Long.BYTES);
->>>>>>> 459f9736
         try {
             buffer.putLong(header.recordCount.get());
             buffer.flip();
             fileStore.write(buffer, header.position + Long.BYTES);
-<<<<<<< HEAD
-        } finally {
-=======
         }
         finally {
->>>>>>> 459f9736
             BufferStream.recycle(buffer);
         }
     }
@@ -76,22 +68,13 @@
      */
     @SuppressWarnings("unused")
     protected void updateHeaderFirstNode(Header header, long firstNode) {
-<<<<<<< HEAD
-        this.header.firstNode = firstNode;
-        final ByteBuffer buffer = BufferStream.allocate(Long.BYTES);
-=======
         final ByteBuffer buffer = BufferStream.allocateAndLimit(Long.BYTES);
->>>>>>> 459f9736
         try {
             buffer.putLong(firstNode);
             buffer.flip();
             fileStore.write(buffer, header.position);
-<<<<<<< HEAD
-        } finally {
-=======
         }
         finally {
->>>>>>> 459f9736
             BufferStream.recycle(buffer);
         }
     }
